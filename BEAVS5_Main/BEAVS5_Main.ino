--- conflicted
+++ resolved
@@ -492,11 +492,7 @@
 // -----   Phase Changeovers   -----
 void arm() {
   // SAFETY PIN REMOVED: Arm BEAVS monitoring and initiate startup
-<<<<<<< HEAD
   last_reset=millis();
-=======
-  last_reset=0;
->>>>>>> 77c26a7d
   flight_phase = ARMED;
 
   log("Safety pin removed. BEAVS arming.");
