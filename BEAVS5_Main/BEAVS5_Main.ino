--- conflicted
+++ resolved
@@ -100,14 +100,11 @@
 String log_filename;
 String telemetry_filename;
 bool SD_failure = true;
-<<<<<<< HEAD
 
 // Pin Definitions (All GPIO numbers. Consult pinout for physical pin numbers)
 const int SERVO_pin_PWM = 28;      
 const int SERVO_pin_ENABLE = 27;
 
-=======
->>>>>>> 985a0c78
 const int SD_pin_MISO = 16;
 const int SD_pin_MOSI = 19;
 const int SD_pin_CS = 17;
@@ -186,13 +183,12 @@
 //float datacoll_time_interval = 2;       // [s]
 //float datacoll_extension = 12.5;        // [%]
 
-<<<<<<< HEAD
-int extension_index = 0;               // [#]
-float extensions[] = { .5, .7, .87 };   // [%]
-float waits[] = { 2, 2, 2, 2, 2, 2 };  // [s]
-//t=0 u=0,t=0.5 u=.3, dt=3
-
-long interupt_time = 0;
+int extension_index=0;                       // [#]
+float extensions[3]={.3,.5,.9};    // [%]
+float waits[6]={2,2,2,2,2,2};      // [s]
+//t=0 u=0,t=0.5 u=.3, dt=3  
+
+float interupt_time=0;
 
 int max_extension_index = sizeof(waits) / sizeof(float);
 
@@ -210,26 +206,6 @@
 // COAST -- Motor burnout detected, BEAVS blades running according to BEAVS Control enum
 // OVERSHOOT -- Target apogee passed, last-ditch full extension deployment of blades to minimize overshoot
 // DESCENT -- Apogee detected, blades retracted flush with Outer Diameter and control loop ceased
-=======
-int extension_index=0;                       // [#]
-float extensions[3]={.3,.5,.9};    // [%]
-float waits[6]={2,2,2,2,2,2};      // [s]
-//t=0 u=0,t=0.5 u=.3, dt=3  
-
-float interupt_time=0;
-bool interrupt_pin=21;
-
-int max_extension_index = sizeof(waits)/sizeof(float);
-
-enum { PREFLIGHT, DISARMED, ARMED, FLIGHT, COAST, OVERSHOOT, DESCENT };
-    // PREFLIGHT -- Rocket is on the ground, software just booted, awaiting insertion of Remove Before Flight pin
-    // DISARMED -- Rocket is on the ground, Remove Before Flight pin is inserted, blades flush with Inner Diameter, awaiting removal of pin
-    // ARMED -- Remove Before Flight pin removed, startup animation played, blades flush with Outer Diameter
-    // FLIGHT -- Motor ignition detected, currently burning and accelerating
-    // COAST -- Motor burnout detected, BEAVS blades running according to BEAVS Control enum
-    // OVERSHOOT -- Target apogee passed, last-ditch full extension deployment of blades to minimize overshoot
-    // DESCENT -- Apogee detected, blades retracted flush with Outer Diameter and control loop ceased
->>>>>>> 985a0c78
 int flight_phase = PREFLIGHT;
 
 
@@ -276,7 +252,6 @@
   }
   bno.setExtCrystalUse(true);
 
-<<<<<<< HEAD
   for (int i = 0; i < 20; i++) {
     // Quick blink pico LED when in setup, past Serial setup
     digitalWrite(LED_BUILTIN, HIGH);
@@ -285,13 +260,6 @@
     delay(100);
   }
   delay(1000);
-=======
-  pinMode(servo_pin, OUTPUT);
-  pinMode(LED_BUILTIN, OUTPUT);
-
-  //pinMode(interrupt_pin, INPUT);
-  pinMode(servo_mosfet_pin, OUTPUT);
->>>>>>> 985a0c78
 
   // Initialize SD card
   bool setRX(SD_pin_MISO);
@@ -384,33 +352,6 @@
 
 // Core 2
 void loop1() {
-<<<<<<< HEAD
-  switch (flight_phase) {
-    case PREFLIGHT:
-      preflight_loop(2);
-      break;
-    case DISARMED:
-      disarmed_loop(2);
-      break;
-    case ARMED:
-      ready_loop(2);
-      break;
-    case FLIGHT:
-      flight_loop(2);
-      break;
-    case OVERSHOOT:
-      overshoot_loop(2);
-      break;
-    case COAST:
-      coast_loop(2);
-      break;
-    case DESCENT:
-      descend_loop(2);
-      break;
-  }
-
-=======
->>>>>>> 985a0c78
   delay(5);
 }
 
@@ -640,11 +581,7 @@
 void preflight() {
   // SAFETY PIN INSERTED: Boot to Disarmed state
   flight_phase = PREFLIGHT;
-<<<<<<< HEAD
-
-=======
-  
->>>>>>> 985a0c78
+
   log("Safety pin removed quickly. Switching to preflight.");
 }
 
@@ -855,13 +792,8 @@
   // float A_ref = 0.009; (now defined in Global Variable)
   float virtual_deflection = max((virtual_angle - 4.322) / (120 - 4.322), 0);  // Convert deflection angle to ratio
   float A_Beavs = ((feet_to_meters(blade_length / 12) * feet_to_meters(blade_width / 12)) * 2) * virtual_deflection;
-<<<<<<< HEAD
 
   float speed_of_sound = (-0.003938991248485773 * altitude) + 345.82471162249857;
-=======
-  
-  float speed_of_sound = get_speed_of_sound(altitude);
->>>>>>> 985a0c78
   float Mach = abs(velocity) / speed_of_sound;
   float Cd_rocket = get_Cd(Mach);
   float air_density = get_air_density(altitude);
@@ -1003,17 +935,10 @@
   long launch_clock = millis() - 15000 - last_reset;
 
   // Calculate atmospherics
-<<<<<<< HEAD
   float speed_of_sound = (-0.003938999995558203 * altitude) + 345.82471162249857;  // Obtain constants from Utilities/OpenRocket Extractors/speed_of_sound_extractor.py
   float Mach = abs(velocity) / speed_of_sound;
   float Cd_rocket = get_Cd(Mach);
   float air_density = (-4.224962710944224e-14 * pow(altitude, 3) + 4.1628470681419666e-09 * pow(altitude, 2) + (-0.00011736669958683132 * altitude) + 1.2251486249604124);  // Obtain constants from Utilities/OpenRocket Extractors/air_density_extractor.py
-=======
-  float speed_of_sound = get_speed_of_sound(altitude);
-  float Mach = abs(velocity) / speed_of_sound;
-  float Cd_rocket = get_Cd(Mach);
-  float air_density = get_air_density(altitude);
->>>>>>> 985a0c78
 
   // Mass and thrust as a function of time - changing with motor burn
   float mass = get_mass(launch_clock);
@@ -1145,21 +1070,12 @@
 
   // These constants are obtained from ../Utilities/OpenRocket Extractors/gravity_extractor.py using the OpenRocket simulation
   double consts[] = {
-<<<<<<< HEAD
     1.9820614413562718e-22,   // P1
     -5.3066518070855185e-18,  // P2
     5.398468733344706e-14,    // P3
     -2.610086439273407e-10,   // P4
     -2.4859764599374713e-06,  // P5
     9.804405246460368,        // P6
-=======
-    6.860792113364666e-24,   // P1
-    -9.015941613729316e-20,   // P2
-    4.548809030146807e-16,   // P3
-    -3.7459764802702777e-13,   // P4
-    -3.076777538369527e-06,   // P5
-    9.805112926955083,   // P6
->>>>>>> 985a0c78
   };
 
   int poly_order = 5;
